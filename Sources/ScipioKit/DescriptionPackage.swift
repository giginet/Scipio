import Foundation
import Workspace
import TSCBasic
import PackageModel
import PackageLoading
// We can drop this annotation with SwiftPM release/6.0
@preconcurrency import PackageGraph
import Basics

struct DescriptionPackage {
    let mode: Runner.Mode
    let packageDirectory: ScipioAbsolutePath
    private let toolchain: UserToolchain
    let workspace: Workspace
    let graph: ModulesGraph
    let manifest: Manifest

    enum Error: LocalizedError {
        case packageNotDefined
        case cycleDetected

        var errorDescription: String? {
            switch self {
            case .packageNotDefined:
                return "Any packages are not defined in this manifest"
            case .cycleDetected:
                return "A cycle has been detected in the dependencies of the targets"
            }
        }
    }

    // MARK: Properties

    var name: String {
        manifest.displayName
    }

    var buildDirectory: ScipioAbsolutePath {
        packageDirectory.appending(component: ".build")
    }

    var workspaceDirectory: ScipioAbsolutePath {
        buildDirectory.appending(component: "scipio")
    }

    var supportedSDKs: Set<SDK> {
        Set(manifest.platforms.map(\.platformName).compactMap(SDK.init(platformName:)))
    }

    var derivedDataPath: ScipioAbsolutePath {
        workspaceDirectory.appending(component: "DerivedData")
    }

    func generatedModuleMapPath(of target: ScipioResolvedModule, sdk: SDK) throws -> ScipioAbsolutePath {
        let relativePath = try TSCBasic.RelativePath(validating: "ModuleMapsForFramework/\(sdk.settingValue)")
        return workspaceDirectory
            .appending(relativePath)
            .appending(component: target.modulemapName)
    }

    /// Returns an Products directory path
    /// It should be the default setting of `TARGET_BUILD_DIR`
    func productsDirectory(buildConfiguration: BuildConfiguration, sdk: SDK) -> ScipioAbsolutePath {
        let intermediateDirectoryName = productDirectoryName(
            buildConfiguration: buildConfiguration,
            sdk: sdk
        )
        return derivedDataPath.appending(components: ["Products", intermediateDirectoryName])
    }

    /// Returns a directory path which contains assembled frameworks
    var assembledFrameworksRootDirectory: ScipioAbsolutePath {
        workspaceDirectory.appending(component: "AssembledFrameworks")
    }

    /// Returns a directory path of the assembled frameworks path for the specific Configuration/Platform
    func assembledFrameworksDirectory(buildConfiguration: BuildConfiguration, sdk: SDK) -> ScipioAbsolutePath {
        let intermediateDirName = productDirectoryName(buildConfiguration: buildConfiguration, sdk: sdk)
        return assembledFrameworksRootDirectory
            .appending(component: intermediateDirName)
    }

    /// Returns an intermediate directory name in the Products dir.
    /// e.g. `Debug` / `Debug-iphoneos`
    private func productDirectoryName(buildConfiguration: BuildConfiguration, sdk: SDK) -> String {
        if sdk == .macOS {
            return buildConfiguration.settingsValue
        } else {
            return "\(buildConfiguration.settingsValue)-\(sdk.settingValue)"
        }
    }

    // MARK: Initializer

    private static func makeWorkspace(toolchain: UserToolchain, packagePath: ScipioAbsolutePath) throws -> Workspace {
        var workspaceConfiguration: WorkspaceConfiguration = .default
        // override default configuration to treat XIB files
        workspaceConfiguration.additionalFileRules = FileRuleDescription.xcbuildFileTypes

        let fileSystem = TSCBasic.localFileSystem
        let authorizationProvider = try Workspace.Configuration.Authorization.default
            .makeAuthorizationProvider(fileSystem: fileSystem, observabilityScope: makeObservabilitySystem().topScope)
        let workspace = try Workspace(
            fileSystem: fileSystem,
            location: Workspace.Location(forRootPackage: packagePath.spmAbsolutePath, fileSystem: fileSystem),
            authorizationProvider: authorizationProvider,
            configuration: workspaceConfiguration,
            customHostToolchain: toolchain
        )
        return workspace
    }

    /// Make DescriptionPackage from a passed package directory
    /// - Parameter packageDirectory: A path for the Swift package to build
    /// - Parameter mode: A Scipio running mode
    /// - Parameter onlyUseVersionsFromResolvedFile: A boolean value if true disabling force updating of Package.resolved.
    /// Then, use package versions only from existing Package.resolved.
    ///   If it is `true`, Package.resolved never be updated.
    ///   Instead, the resolving will fail if the Package.resolved is mis-matched with the workspace.
    init(packageDirectory: ScipioAbsolutePath, mode: Runner.Mode, onlyUseVersionsFromResolvedFile: Bool) throws {
        self.packageDirectory = packageDirectory
        self.mode = mode

        #if swift(>=5.10)
        let toolchain = try UserToolchain(swiftSDK: try .hostSwiftSDK())
        #else
        let toolchain = try UserToolchain(destination: try .hostDestination())
        #endif
        self.toolchain = toolchain

        let workspace = try Self.makeWorkspace(toolchain: toolchain, packagePath: packageDirectory)
        let scope = makeObservabilitySystem().topScope
        self.graph = try workspace.loadPackageGraph(
            rootInput: PackageGraphRootInput(packages: [packageDirectory.spmAbsolutePath]),
            // This option is same with resolver option `--disable-automatic-resolution`
            // Never update Package.resolved of the package
            forceResolvedVersions: onlyUseVersionsFromResolvedFile,
            observabilityScope: scope
        )
        self.manifest = try tsc_await {
            workspace.loadRootManifest(
                at: packageDirectory.spmAbsolutePath,
                observabilityScope: scope,
                completion: $0
            )
        }
        self.workspace = workspace
    }
}

extension DescriptionPackage {
<<<<<<< HEAD
    func resolveBuildProducts() throws -> [BuildProduct] {
        let resolver = BuildProductsResolver(descriptionPackage: self)
        return try resolver.resolveBuildProducts()
    }
}

struct BuildProduct: Hashable, Sendable {
    var package: ResolvedPackage
    var target: ScipioResolvedModule

    var frameworkName: String {
        "\(target.name.packageNamed()).xcframework"
    }

    var binaryTarget: ScipioBinaryModule? {
        target.underlying as? ScipioBinaryModule
    }

    func hash(into hasher: inout Hasher) {
        // Important: Relevant for swift-6.0+ toolchain versions. For the versions below
        // this change has no effect as SwiftPM provides its own proper `Hashable`
        // implementations for both `ResolvedPackage` and `ResolvedTarget`.
        //
        // We cannot directly use `ResolvedModule.id` here as `id` also includes `BuildTriple`.
        // The reason for this is that `ResolvedModule.buildTriple` is parent-dependent; more
        // specifically, the same `ResolvedModule` will have a different build triple depending
        // on whether it is in a root or dependency position.
        // For more context, see `ResolvedModule.updateBuildTriplesOfDependencies`.
        //
        // At the same time, build triples remain irrelevant for the `Scipio` use case where the
        // build product must be the same regardless of the triple. Meanwhile, the target name and
        // package identity remain relevant and unambiguously identify the build product.
        hasher.combine(target.name)
        hasher.combine(package.identity)
    }
}


private final class BuildProductsResolver {
    private var buildProductsCache: [BuildProduct: Set<BuildProduct>] = [:]
    let descriptionPackage: DescriptionPackage

    init(descriptionPackage: DescriptionPackage) {
        self.descriptionPackage = descriptionPackage
    }

    func resolveBuildProducts() throws -> [BuildProduct] {
=======
    func resolveBuildProducts() throws -> OrderedSet<BuildProduct> {
>>>>>>> 61c5babb
        let targetsToBuild = try targetsToBuild()
        var products = try targetsToBuild.flatMap(resolveBuildProduct(from:))

        let productMap: [String: BuildProduct] = Dictionary(products.map { ($0.target.name, $0) }) { $1 }
        func resolvedTargetToBuildProduct(_ target: ScipioResolvedModule) -> BuildProduct {
            guard let product = productMap[target.name] else {
                preconditionFailure("The dependency target (\(target.name)) was not found in the build target list")
            }
            return product
        }

        do {
            products = try topologicalSort(products) { (product) in
                return product.target.dependencies.flatMap { (dependency) -> [BuildProduct] in
                    switch dependency {
                    #if compiler(>=6.0)
                    case .module(let module, conditions: _):
                        return [resolvedTargetToBuildProduct(module)]
                    case .product(let product, conditions: _):
                        return product.modules.map(resolvedTargetToBuildProduct)
                    #else
                    case .target(let target, conditions: _):
                        return [resolvedTargetToBuildProduct(target)]
                    case .product(let product, conditions: _):
                        return product.targets.map(resolvedTargetToBuildProduct)
                    #endif
                    }
                }
            }
        } catch {
            switch error {
            case GraphError.unexpectedCycle: throw DescriptionPackage.Error.cycleDetected
            default: throw error
            }
        }

        return OrderedSet(products.reversed())
    }

    private func targetsToBuild() throws -> [ScipioResolvedModule] {
        switch descriptionPackage.mode {
        case .createPackage:
            // In create mode, all products should be built
            // In future update, users will be enable to specify products want to build
            let rootPackage = try fetchRootPackage()
            let productNamesToBuild = rootPackage.manifest.products.map { $0.name }
            let productsToBuild = rootPackage.products.filter { productNamesToBuild.contains($0.name) }
            #if compiler(>=6.0)
            return productsToBuild.flatMap(\.modules)
            #else
            return productsToBuild.flatMap(\.targets)
            #endif
        case .prepareDependencies:
            // In prepare mode, all targets should be built
            // In future update, users will be enable to specify targets want to build
            #if compiler(>=6.0)
            return Array(try fetchRootPackage().modules)
            #else
            return try fetchRootPackage().targets
            #endif
        }
    }

    private func fetchRootPackage() throws -> ResolvedPackage {
        guard let rootPackage = descriptionPackage.graph.rootPackages.first else {
            throw DescriptionPackage.Error.packageNotDefined
        }
        return rootPackage
    }

    private func resolveBuildProduct(from rootTarget: ScipioResolvedModule) throws -> Set<BuildProduct> {
        #if compiler(>=6.0)
        let dependencyProducts = Set(try rootTarget.recursiveModuleDependencies()
            .flatMap(buildProducts(from:)))
        #else
        let dependencyProducts = Set(try rootTarget.recursiveTargetDependencies()
            .flatMap(buildProducts(from:)))
        #endif

        switch descriptionPackage.mode {
        case .createPackage:
            // In create mode, rootTarget should be built
            let rootTargetProducts = try buildProducts(from: rootTarget)
            return rootTargetProducts.union(dependencyProducts)
        case .prepareDependencies:
            // In prepare mode, rootTarget is just a container. So it should be skipped.
            return dependencyProducts
        }
    }

    private func buildProducts(from target: ScipioResolvedModule) throws -> Set<BuildProduct> {
        guard let package = descriptionPackage.graph.package(for: target) else {
            return []
        }

        let rootTargetProduct = BuildProduct(package: package, target: target)

        if let buildProducts = buildProductsCache[rootTargetProduct] {
            return buildProducts
        }

        #if compiler(>=6.0)
        let dependencyProducts = try target.recursiveDependencies().compactMap(\.module).flatMap(buildProducts(from:))
        #else
        let dependencyProducts = try target.recursiveDependencies().compactMap(\.target).flatMap(buildProducts(from:))
        #endif

        let buildProducts = Set([rootTargetProduct] + dependencyProducts)
        buildProductsCache.updateValue(buildProducts, forKey: rootTargetProduct)

<<<<<<< HEAD
        return buildProducts
=======
    static func == (lhs: Self, rhs: Self) -> Bool {
        lhs.target.name == rhs.target.name &&
        lhs.package.identity == rhs.package.identity
    }

    func hash(into hasher: inout Hasher) {
        // Important: Relevant for swift-6.0+ toolchain versions. For the versions below
        // this change has no effect as SwiftPM provides its own proper `Hashable`
        // implementations for both `ResolvedPackage` and `ResolvedTarget`.
        //
        // We cannot directly use `ResolvedModule.id` here as `id` also includes `BuildTriple`.
        // The reason for this is that `ResolvedModule.buildTriple` is parent-dependent; more
        // specifically, the same `ResolvedModule` will have a different build triple depending
        // on whether it is in a root or dependency position.
        // For more context, see `ResolvedModule.updateBuildTriplesOfDependencies`.
        //
        // At the same time, build triples remain irrelevant for the `Scipio` use case where the 
        // build product must be the same regardless of the triple. Meanwhile, the target name and
        // package identity remain relevant and unambiguously identify the build product.
        hasher.combine(target.name)
        hasher.combine(package.identity)
>>>>>>> 61c5babb
    }
}<|MERGE_RESOLUTION|>--- conflicted
+++ resolved
@@ -149,8 +149,7 @@
 }
 
 extension DescriptionPackage {
-<<<<<<< HEAD
-    func resolveBuildProducts() throws -> [BuildProduct] {
+    func resolveBuildProducts() throws -> OrderedSet<BuildProduct> {
         let resolver = BuildProductsResolver(descriptionPackage: self)
         return try resolver.resolveBuildProducts()
     }
@@ -166,6 +165,11 @@
 
     var binaryTarget: ScipioBinaryModule? {
         target.underlying as? ScipioBinaryModule
+    }
+
+    static func == (lhs: Self, rhs: Self) -> Bool {
+        lhs.target.name == rhs.target.name &&
+        lhs.package.identity == rhs.package.identity
     }
 
     func hash(into hasher: inout Hasher) {
@@ -187,7 +191,6 @@
     }
 }
 
-
 private final class BuildProductsResolver {
     private var buildProductsCache: [BuildProduct: Set<BuildProduct>] = [:]
     let descriptionPackage: DescriptionPackage
@@ -196,10 +199,7 @@
         self.descriptionPackage = descriptionPackage
     }
 
-    func resolveBuildProducts() throws -> [BuildProduct] {
-=======
     func resolveBuildProducts() throws -> OrderedSet<BuildProduct> {
->>>>>>> 61c5babb
         let targetsToBuild = try targetsToBuild()
         var products = try targetsToBuild.flatMap(resolveBuildProduct(from:))
 
@@ -310,30 +310,6 @@
         let buildProducts = Set([rootTargetProduct] + dependencyProducts)
         buildProductsCache.updateValue(buildProducts, forKey: rootTargetProduct)
 
-<<<<<<< HEAD
         return buildProducts
-=======
-    static func == (lhs: Self, rhs: Self) -> Bool {
-        lhs.target.name == rhs.target.name &&
-        lhs.package.identity == rhs.package.identity
-    }
-
-    func hash(into hasher: inout Hasher) {
-        // Important: Relevant for swift-6.0+ toolchain versions. For the versions below
-        // this change has no effect as SwiftPM provides its own proper `Hashable`
-        // implementations for both `ResolvedPackage` and `ResolvedTarget`.
-        //
-        // We cannot directly use `ResolvedModule.id` here as `id` also includes `BuildTriple`.
-        // The reason for this is that `ResolvedModule.buildTriple` is parent-dependent; more
-        // specifically, the same `ResolvedModule` will have a different build triple depending
-        // on whether it is in a root or dependency position.
-        // For more context, see `ResolvedModule.updateBuildTriplesOfDependencies`.
-        //
-        // At the same time, build triples remain irrelevant for the `Scipio` use case where the 
-        // build product must be the same regardless of the triple. Meanwhile, the target name and
-        // package identity remain relevant and unambiguously identify the build product.
-        hasher.combine(target.name)
-        hasher.combine(package.identity)
->>>>>>> 61c5babb
     }
 }