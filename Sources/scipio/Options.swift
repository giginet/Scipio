import Foundation
import ArgumentParser
import ScipioKit

struct GlobalOptionGroup: ParsableArguments {
    @Flag(name: [.short, .long],
          help: "Provide additional build progress.")
    var verbose: Bool = false
}

struct BuildOptionGroup: ParsableArguments {
    @Option(name: [.customShort("o"), .customLong("output")],
            help: "Path indicates a XCFrameworks output directory.")
    var customOutputDirectory: URL?

    @Option(name: [.customLong("configuration"), .customShort("c")],
            help: "Build configuration for generated frameworks. (debug / release)")
    var buildConfiguration: BuildConfiguration = .release

    @Flag(name: .customLong("embed-debug-symbols"),
          help: "Whether embed debug symbols to frameworks or not.")
    var embedDebugSymbols = false

    @Flag(name: .customLong("support-simulators"),
          help: "Whether also building for simulators of each SDKs or not.")
    var supportSimulators = false

    @Flag(name: [.customLong("static")],
          help: "Whether generated frameworks are Static Frameworks or not")
    var shouldBuildStaticFramework = false

    @Option(name: [.customLong("framework-type")],
            help: "Specify the frameworkType. Availables: dynamic, static or mergeable")
    var frameworkType: FrameworkType = .dynamic

    @Flag(name: [.customLong("library-evolution")],
          inversion: .prefixedEnableDisable,
          help: "Whether to enable Library Evolution feature or not")
    var shouldEnableLibraryEvolution = false

    @Flag(name: [.customLong("only-use-versions-from-resolved-file")],
          help: "Whether to disable updating Package.resolved automatically")
    var shouldOnlyUseVersionsFromResolvedFile: Bool = false

    @Flag(name: [.customShort("f", allowingJoined: false), .long],
          help: "Whether overwrite generated frameworks or not")
    var overwrite: Bool = false
}

<<<<<<< HEAD
#if compiler(>=6.0)

extension FrameworkType: ExpressibleByArgument { }

#else

extension FrameworkType: ExpressibleByArgument { }

#endif
=======
extension FrameworkType: ExpressibleByArgument { }
>>>>>>> 390b8b63
<|MERGE_RESOLUTION|>--- conflicted
+++ resolved
@@ -47,16 +47,4 @@
     var overwrite: Bool = false
 }
 
-<<<<<<< HEAD
-#if compiler(>=6.0)
-
-extension FrameworkType: ExpressibleByArgument { }
-
-#else
-
-extension FrameworkType: ExpressibleByArgument { }
-
-#endif
-=======
-extension FrameworkType: ExpressibleByArgument { }
->>>>>>> 390b8b63
+extension FrameworkType: ExpressibleByArgument { }