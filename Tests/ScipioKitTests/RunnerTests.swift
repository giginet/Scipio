import Foundation
import XCTest
@testable import ScipioKit
import Logging

private let fixturePath = URL(fileURLWithPath: #file)
    .deletingLastPathComponent()
    .appendingPathComponent("Resources")
    .appendingPathComponent("Fixtures")
private let testPackagePath = fixturePath.appendingPathComponent("E2ETestPackage")
private let binaryPackagePath = fixturePath.appendingPathComponent("BinaryPackage")
private let resourcePackagePath = fixturePath.appendingPathComponent("ResourcePackage")
private let usingBinaryPackagePath = fixturePath.appendingPathComponent("UsingBinaryPackage")

final class RunnerTests: XCTestCase {
    private let fileManager: FileManager = .default
    lazy var tempDir = fileManager.temporaryDirectory
    lazy var frameworkOutputDir = tempDir.appendingPathComponent("XCFrameworks")

    override class func setUp() {
        LoggingSystem.bootstrap { _ in SwiftLogNoOpLogHandler() }

        super.setUp()
    }

    override func setUpWithError() throws {
        try fileManager.createDirectory(at: frameworkOutputDir, withIntermediateDirectories: true)

        try super.setUpWithError()
    }

    func testBuildXCFramework() async throws {
        let runner = Runner(
            mode: .prepareDependencies,
            options: .init(
                baseBuildOptions: .init(isSimulatorSupported: false)
            )
        )
        do {
            try await runner.run(packageDirectory: testPackagePath,
                                 frameworkOutputDir: .custom(frameworkOutputDir))
        } catch {
            XCTFail("Build should be succeeded. \(error.localizedDescription)")
        }

        for library in ["ScipioTesting"] {
            let xcFramework = frameworkOutputDir.appendingPathComponent("\(library).xcframework")
            let versionFile = frameworkOutputDir.appendingPathComponent(".\(library).version")
            let simulatorFramework = xcFramework.appendingPathComponent("ios-arm64_x86_64-simulator")
            XCTAssertTrue(fileManager.fileExists(atPath: xcFramework.path),
                          "Should create \(library).xcramework")
            XCTAssertTrue(fileManager.fileExists(atPath: versionFile.path),
                          "Should create .\(library).version")
            XCTAssertFalse(fileManager.fileExists(atPath: simulatorFramework.path),
                           "Should not create Simulator framework")
        }
    }

    func testCacheIsValid() async throws {
        let descriptionPackage = try DescriptionPackage(packageDirectory: testPackagePath.absolutePath, mode: .prepareDependencies)
        let cacheSystem = CacheSystem(descriptionPackage: descriptionPackage,
                                      buildOptions: .init(buildConfiguration: .release,
                                                          isDebugSymbolsEmbedded: false,
                                                          frameworkType: .dynamic,
                                                          sdks: [.iOS]),
                                      outputDirectory: frameworkOutputDir,
                                      storage: nil)
        let packages = descriptionPackage.graph.packages
            .filter { $0.manifest.displayName != descriptionPackage.manifest.displayName }

        let allProducts = packages.flatMap { package in
            package.targets.map { BuildProduct(package: package, target: $0) }
        }

        for product in allProducts {
            try await cacheSystem.generateVersionFile(for: product)
            // generate dummy directory
            try fileManager.createDirectory(
                at: frameworkOutputDir.appendingPathComponent("\(product.target.name).xcframework"),
                withIntermediateDirectories: true
            )
        }
        let versionFile2 = frameworkOutputDir.appendingPathComponent(".ScipioTesting.version")
        XCTAssertTrue(fileManager.fileExists(atPath: versionFile2.path))

        let runner = Runner(
            mode: .prepareDependencies,
            options: .init(cacheMode: .project)
        )
        do {
            try await runner.run(packageDirectory: testPackagePath,
                                 frameworkOutputDir: .custom(frameworkOutputDir))
        } catch {
            XCTFail("Build should be succeeded. \(error.localizedDescription)")
        }

        for library in ["ScipioTesting"] {
            let xcFramework = frameworkOutputDir
                .appendingPathComponent("\(library).xcframework")
                .appendingPathComponent("Info.plist")
            let versionFile = frameworkOutputDir.appendingPathComponent(".\(library).version")
            XCTAssertFalse(fileManager.fileExists(atPath: xcFramework.path),
                           "Should skip to build \(library).xcramework")
            XCTAssertTrue(fileManager.fileExists(atPath: versionFile.path),
                          "Should create .\(library).version")
        }
    }

    func testLocalStorage() async throws {
        let storage = LocalCacheStorage(cacheDirectory: .custom(tempDir))
        let storageDir = tempDir.appendingPathComponent("Scipio")

        let runner = Runner(
            mode: .prepareDependencies,
            options: .init(
                cacheMode: .storage(storage)
            )
        )
        do {
            try await runner.run(packageDirectory: testPackagePath,
                                 frameworkOutputDir: .custom(frameworkOutputDir))
        } catch {
            XCTFail("Build should be succeeded. \(error.localizedDescription)")
        }

        XCTAssertTrue(fileManager.fileExists(atPath: storageDir.appendingPathComponent("ScipioTesting").path))

        let outputFrameworkPath = frameworkOutputDir.appendingPathComponent("ScipioTesting.xcframework")

        try self.fileManager.removeItem(atPath: outputFrameworkPath.path)

        // Fetch from local storage
        do {
            try await runner.run(packageDirectory: testPackagePath,
                                 frameworkOutputDir: .custom(frameworkOutputDir))
        } catch {
            XCTFail("Build should be succeeded.")
        }

        XCTAssertTrue(fileManager.fileExists(atPath: storageDir.appendingPathComponent("ScipioTesting").path))

        addTeardownBlock {
            try self.fileManager.removeItem(at: storageDir)
        }
    }

    func testExtractBinary() async throws {
        let runner = Runner(
<<<<<<< HEAD
            mode: .createPackage,
            options: .init(cacheMode: .disabled)
=======
            mode: .createPackage(platforms: nil),
            options: .init(
                buildConfiguration: .release,
                isSimulatorSupported: false,
                isDebugSymbolsEmbedded: false,
                frameworkType: .dynamic,
                cacheMode: .project,
                overwrite: false,
                verbose: false)
>>>>>>> 4824da50
        )

        try await runner.run(packageDirectory: binaryPackagePath, frameworkOutputDir: .custom(frameworkOutputDir))

        let binaryPath = frameworkOutputDir.appendingPathComponent("SomeBinary.xcframework")
        XCTAssertTrue(
            fileManager.fileExists(atPath: binaryPath.path),
            "Binary frameworks should be copied."
        )

        addTeardownBlock {
            try self.fileManager.removeItem(atPath: binaryPath.path)
        }
    }

    func testPrepareBinary() async throws {
        let runner = Runner(
            mode: .prepareDependencies,
            options: .init(
                buildConfiguration: .release,
                isSimulatorSupported: false,
                isDebugSymbolsEmbedded: false,
                frameworkType: .dynamic,
                cacheMode: .project,
                overwrite: false,
                verbose: false)
        )

        try await runner.run(packageDirectory: usingBinaryPackagePath, frameworkOutputDir: .custom(frameworkOutputDir))

        let binaryPath = frameworkOutputDir.appendingPathComponent("SomeBinary.xcframework")
        XCTAssertTrue(
            fileManager.fileExists(atPath: binaryPath.path),
            "Binary frameworks should be copied."
        )

        let versionFilePath = frameworkOutputDir.appendingPathComponent(".SomeBinary.version")
        XCTAssertTrue(
            fileManager.fileExists(atPath: versionFilePath.path),
            "Version files should be created"
        )

        addTeardownBlock {
            try self.fileManager.removeItem(atPath: binaryPath.path)
        }
    }

    func testBinaryHasValidCache() async throws {
        // Generate VersionFile
        let descriptionPackage = try DescriptionPackage(
            packageDirectory: usingBinaryPackagePath.absolutePath,
            mode: .prepareDependencies
        )
        let cacheSystem = CacheSystem(descriptionPackage: descriptionPackage,
                                      buildOptions: .init(buildConfiguration: .release,
                                                          isSimulatorSupported: false,
                                                          isDebugSymbolsEmbedded: false,
                                                          frameworkType: .dynamic,
                                                          sdks: [.iOS]),
                                      outputDirectory: frameworkOutputDir,
                                      storage: nil)
        let packages = descriptionPackage.graph.packages
            .filter { $0.manifest.displayName != descriptionPackage.manifest.displayName }

        let allProducts = packages.flatMap { package in
            package.targets.map { BuildProduct(package: package, target: $0) }
        }

        for product in allProducts {
            try await cacheSystem.generateVersionFile(for: product)
            // generate dummy directory
            try fileManager.createDirectory(
                at: frameworkOutputDir.appendingPathComponent("\(product.target.name).xcframework"),
                withIntermediateDirectories: true
            )
        }
        let versionFile2 = frameworkOutputDir.appendingPathComponent(".SomeBinary.version")
        XCTAssertTrue(
            fileManager.fileExists(atPath: versionFile2.path),
            "VersionFile should be generated"
        )

        // Attempt to generate XCFrameworks
        let runner = Runner(
            mode: .prepareDependencies,
            options: .init(
                buildConfiguration: .release,
                isSimulatorSupported: false,
                isDebugSymbolsEmbedded: false,
                frameworkType: .dynamic,
                cacheMode: .project,
                overwrite: false,
                verbose: false)
        )

        try await runner.run(packageDirectory: usingBinaryPackagePath, frameworkOutputDir: .custom(frameworkOutputDir))

        let binaryPath = frameworkOutputDir.appendingPathComponent("SomeBinary.xcframework")
        XCTAssertTrue(
            fileManager.fileExists(atPath: binaryPath.path),
            "Binary frameworks should be copied."
        )

        // We generated an empty XCFramework directory to simulate cache is valid before.
        // So if runner doesn't create valid XCFrameworks, framework's contents are not exists
        let infoPlistPath = binaryPath.appendingPathComponent("Info.plist")
        XCTAssertFalse(
            fileManager.fileExists(atPath: infoPlistPath.path),
            "XCFramework should not be updated"
        )

        addTeardownBlock {
            try self.fileManager.removeItem(atPath: binaryPath.path)
        }
    }

    func testWithPlatformMatrix() async throws {
        let runner = Runner(
            mode: .prepareDependencies,
            options: .init(
                baseBuildOptions: .init(isSimulatorSupported: true),
                buildOptionsMatrix:
                    ["ScipioTesting": .init(platforms: .specific([.iOS, .watchOS]), isSimulatorSupported: true)],
                cacheMode: .project
            )
        )

        try await runner.run(packageDirectory: testPackagePath,
                             frameworkOutputDir: .custom(frameworkOutputDir))

        for library in ["ScipioTesting"] {
            let xcFramework = frameworkOutputDir.appendingPathComponent("\(library).xcframework")
            let versionFile = frameworkOutputDir.appendingPathComponent(".\(library).version")
            let contentsOfXCFramework = try XCTUnwrap(fileManager.contentsOfDirectory(atPath: xcFramework.path))
            XCTAssertTrue(fileManager.fileExists(atPath: xcFramework.path),
                          "Should create \(library).xcramework")
            XCTAssertTrue(fileManager.fileExists(atPath: versionFile.path),
                          "Should create .\(library).version")
            XCTAssertEqual(
                Set(contentsOfXCFramework),
                [
                    "Info.plist",
                    "watchos-arm64_arm64_32_armv7k",
                    "ios-arm64_x86_64-simulator",
                    "watchos-arm64_i386_x86_64-simulator",
                    "ios-arm64",
                ]
            )
        }
    }

    func testWithResourcePackage() async throws {
        let runner = Runner(
            mode: .createPackage,
            options: .init(
                baseBuildOptions: .init(
                    platforms: .specific([.iOS]),
                    isSimulatorSupported: true
                ),
                cacheMode: .disabled
            )
        )

        try await runner.run(packageDirectory: resourcePackagePath,
                             frameworkOutputDir: .custom(frameworkOutputDir))

        let xcFramework = frameworkOutputDir.appendingPathComponent("ResourcePackage.xcframework")
        for arch in ["ios-arm64", "ios-arm64_x86_64-simulator"] {
            let bundlePath = xcFramework
                .appendingPathComponent(arch)
                .appendingPathComponent("ResourcePackage.framework")
                .appendingPathComponent("ResourcePackage_ResourcePackage.bundle")
            XCTAssertTrue(
                fileManager.fileExists(atPath: bundlePath.path),
                "A framework for \(arch) should contain resource bundles"
            )
            XCTAssertTrue(
                fileManager.fileExists(atPath: bundlePath.appendingPathComponent("giginet.png").path),
                "Image files should be contained"
            )
            XCTAssertTrue(
                fileManager.fileExists(atPath: bundlePath.appendingPathComponent("AvatarView.nib").path),
                "XIB files should be contained"
            )

            let contents = try XCTUnwrap(try fileManager.contentsOfDirectory(atPath: bundlePath.path))
            XCTAssertTrue(
                Set(contents).isSuperset(of: ["giginet.png", "AvatarView.nib", "Info.plist"]),
                "The resource bundle should contain expected resources"
            )
        }
    }

    override func tearDownWithError() throws {
        try removeIfExist(at: testPackagePath.appendingPathComponent(".build"))
        try removeIfExist(at: frameworkOutputDir)
        try super.tearDownWithError()
    }

    private func removeIfExist(at path: URL) throws {
        if fileManager.fileExists(atPath: path.path) {
            try self.fileManager.removeItem(at: path)
        }
    }
}<|MERGE_RESOLUTION|>--- conflicted
+++ resolved
@@ -146,10 +146,6 @@
 
     func testExtractBinary() async throws {
         let runner = Runner(
-<<<<<<< HEAD
-            mode: .createPackage,
-            options: .init(cacheMode: .disabled)
-=======
             mode: .createPackage(platforms: nil),
             options: .init(
                 buildConfiguration: .release,
@@ -159,7 +155,6 @@
                 cacheMode: .project,
                 overwrite: false,
                 verbose: false)
->>>>>>> 4824da50
         )
 
         try await runner.run(packageDirectory: binaryPackagePath, frameworkOutputDir: .custom(frameworkOutputDir))
